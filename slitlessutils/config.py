--- conflicted
+++ resolved
@@ -119,11 +119,7 @@
     REFROOT = os.path.join(Path.home(), '.slitlessutils')
 
     # flag to timeout file downloading in seconds
-<<<<<<< HEAD
-    TIMETOUT = 15
-=======
     TIMEOUT = 15
->>>>>>> 092f4c8d
 
     # enable the singleton
     _instance = None
@@ -352,11 +348,7 @@
         if not man:
             return
 
-<<<<<<< HEAD
-        found = False
-=======
         ref_version_found = False
->>>>>>> 092f4c8d
         print('Reference File Manifest:\n')
         for vers, data in man.items():
 
@@ -403,20 +395,11 @@
         """
 
         # download the manifest file
-<<<<<<< HEAD
-        timeout = 5.
-        try:
-            f = download_file(self.REFURL+self.REFDB, timeout=timeout,
-                              show_progress=False)
-        except TimeoutError:
-            LOGGER.warning(f'Retrieving manifest timed out in {timeout} s.')
-=======
         try:
             f = download_file(self.REFURL+self.REFDB, timeout=self.TIMEOUT,
                               show_progress=False)
         except TimeoutError:
             LOGGER.warning(f'Retrieving manifest timed out in {self.TIMEOUT} s.')
->>>>>>> 092f4c8d
             return
 
         # open the manifest as a json file
