import os

import numpy as np
import skimage
from astropy import convolution
from astropy.io import fits
from astropy.modeling import fitting, models
from astropy.stats import sigma_clip, sigma_clipped_stats
from astropy.utils import minversion
from scipy.signal import savgol_filter
from skimage import morphology

from ....logger import LOGGER
from ...utilities import headers
from ...wfss import WFSS


def background_processing(mastersky=False):
    """
    A decorator so that all background methods prep the data in the same way

    Parameters
    ----------
    mastersky : bool, optional
        flag to read master sky image

    """

    def background(func):
        def wrapper(self, filename, newfile=None, inplace=False, **kwargs):
            # a flag on how to read the image
            if inplace:
                mode = 'update'
            else:
                mode = 'readonly'

            # load it as an observed image
            data = WFSS.observed(filename)
            if mastersky:
                # get the name of the background file:
                backfile = data.background_filename('master')

            with fits.open(filename, mode=mode) as hdul:
                # will need the primary header below
                phdr = hdul[0].header

                # check that this is spectroscopic.
                if phdr.get('OBSTYPE') != 'SPECTROSCOPIC':
                    msg = f'The image {filename} is not a spectroscopic image.'
                    LOGGER.warning(msg)
                    return

<<<<<<< HEAD
=======
                # check that this is *NOT* a subarray.  Eventually, we can
                # excise the master sky image(s) and this check can be
                # removed, but that is going to take a little more care.
                # Specifically, the concerns will be which CCD/detector is
                # the subarray on?  This affects the primary for-loop
                # over the HDUL.  This shouldn't be too hard.
                if mastersky and phdr.get('SUBARRAY', False):
                    msg = f"Master-sky subtraction is not supported for subarrays: {filename}"
                    LOGGER.knownissue(msg)
                    return

                # dummy variable for writing a new file
                wrote = False

>>>>>>> 45768c3e
                # look at each HDU
                for hdu in hdul:

                    # only work on SCI images
                    if hdu.header.get('EXTNAME') == 'SCI':
                        vers = hdu.header.get('EXTVER')

                        # read all the data
                        sci = hdul[('SCI', vers)].data
                        hdr = hdul[('SCI', vers)].header
                        unc = hdul[('ERR', vers)].data
                        dqa = hdul[('DQ', vers)].data
                        skycorr = hdr.get('SKYCORR', False)

                        if not skycorr:
                            # get an estimate of the sky from statistics
                            gpx = (dqa == 0)      # these are good pixels
                            ave, med, sig = sigma_clipped_stats(sci[gpx], sigma=self.skysigma)

                            # if doing master sky, then need to prep the sky
                            if mastersky:
                                if isinstance(backfile, str) and os.path.exists(backfile):
                                    # get the model and check normalization
<<<<<<< HEAD
                                    if phdr.get('SUBARRAY', False):
                                        # In the subarray case, we could have both CCDCHIP and
                                        # EXTVER both be 1, so we need to make sure we get the correct
                                        # extension from the master background file.
                                        if hdr['CCDCHIP'] == 1:
                                            back_vers = 2
                                        elif hdr['CCDCHIP'] == 2:
                                            back_vers = 1
                                        # Warn that results might still be suspect
                                        msg = ("Master-sky subtraction may give poor results for subarray"
                                               f"data, especially for small subarrays: {filename}")
                                        LOGGER.knownissue(msg)
                                    else:
                                        back_vers = vers

                                    mod = fits.getdata(backfile, ('SKY', back_vers))

                                a, m, s = sigma_clipped_stats(mod)
                                if np.abs(a - 1) > 1e-2:
                                    msg = (f'The master sky image ({backfile}) is '
                                           f'unnormalized {a}. Results will be fine, '
                                           f'but the units may not make sense.')
=======
                                    mod = fits.getdata(backfile, ('SKY', vers))

                                    a, m, s = sigma_clipped_stats(mod)
                                    if np.abs(a - 1) > 1e-2:
                                        msg = (f'The master sky image ({backfile}) is '
                                               f'unnormalized {a}. Results will be fine, '
                                               f'but the values may be suspect.')
                                        LOGGER.warning(msg)

                                    # excise if need-be
                                    if phdr['INSTRUME'] == 'WFC3':
                                        x0 = -int(hdr.get('LTV1', 0))
                                        y0 = -int(hdr.get('LTV2', 0))
                                        nx = hdr['NAXIS1']
                                        ny = hdr['NAXIS2']
                                        mod = mod[y0:ny + y0, x0:nx + x0]

                                    ret, src = func(self, sci, hdr, unc, med, gpx, mod, **kwargs)
                                else:
                                    msg = f'The master-sky image is invalid: {backfile}.  ' + \
                                        'No subtraction performed.'
>>>>>>> 45768c3e
                                    LOGGER.warning(msg)
                                    ret = 0.
                            else:
                                ret, src = func(self, sci, hdr, unc, med, gpx, **kwargs)

                            # have the model now, so subtract it
                            hdul[('SCI', vers)].data = sci - ret
                            hdul[('SCI', vers)].header = hdr

                            # update the dummy
                            wrote = True
                        else:
                            LOGGER.warn('Images are already background subtracted.  Ignoring.')

                # do something for each type of inplace writing, but always
                # return a filename
                if wrote:
                    if inplace:
                        outfile = filename
                    else:
                        if newfile is None:
                            newfile = f'{data.dataset}_sub.fits'
                        hdul.writeto(newfile, overwrite=True)
                        outfile = newfile
                else:
                    outfile = filename
            return outfile
        return wrapper
    return background


class Background:
    """
    Class to perform background subtraction of Wide-Field slitless
    spectrosocpy.

    Parameters
    ---------
    dispaxis : str, optional
       The approximate dispersion axis, used for three purposes:

       1) set the approximate orientation of a convolution kernel that
          helps identify spectral traces
       2) set the approximate orientation of a dilation kernel that
          grows the spectral traces
       3) explicitly used by the `poly1d` method to iterate along the
          dispersion axis and fit profiles in the cross dispersion.

       The default value is 'x'.  WARNING: THIS MAY GO AWAY AS THE
       `disperser` OBJECTS KNOW ABOUT THIS AXIS.

    skysigma : float or int, optional
       The sigma clipping threshold to get an initial (assumed spatially
       flat) guess for the sky level.  Default is 3.

    srcsigma : float or int, optional
       The sigma-clipping threshold to identify spectral traces.  Default is 3

    outliersigma : float or int, optional
       The sigma-clipping threshold for fitting models in the
       `astropy.models.FittingWithOutlierRemoval()`.  Default is 3.

    minpix : int, optional
       Minimum number of pixels for a positive deviation to be considered
       significant.  Default is 5.

    maxiter : int, optional
       Maximum number of iterations for source identification


    """

    MINUNC = 1e-10    # minimum viable uncertainty

    def __init__(self, dispaxis='x', skysigma=3., srcsigma=3.,
                 outliersigma=3., minpix=5, maxiter=10):

        kernsig = 0.8
        kernlen = 50

        # make a convolution kernel
        L = 4 * kernsig
        x = np.linspace(-L, L, 31, endpoint=True)
        kernel = np.tile(np.exp(-0.5 * (x / kernsig)**2), (kernlen, 1))
        kernel /= np.sum(kernel)

        self._dispaxis = dispaxis
        if self._dispaxis == 'x':
            self.dispaxis = 1
            self.kernel = kernel.T
            if minversion(skimage, '0.25.0'):
                self.footprint = morphology.footprint_rectangle((100, 5))
            else:
                self.footprint = morphology.rectangle(100, 5)
        elif self._dispaxis == 'y':
            self.dispaxis = 0
            self.kernel = kernel
            self.footprint = None
        self.crossaxis = 1 - self.dispaxis

        self.skysigma = skysigma
        self.srcsigma = srcsigma
        self.outliersigma = outliersigma
        self.minpix = minpix
        self.maxiter = maxiter

    @property
    def convolve(self):
        return self.kernel is not None

    @property
    def remove_small(self):
        return self.minpix > 0

    @property
    def dilate(self):
        return self.footprint is not None

    def skypixels(self, sci, unc, mod):
        """
        Simple method to find sky pixels

        Parameters
        ----------
        sci : `np.ndarray`
           The science image to find sky pixels

        unc : `np.ndarray`
           The uncertainty image for sigma-thresholding

        mod : float or `np.ndarray`
           The model sky image.  Must be broadcastable to the shape
           of `sci` and `unc`.

        Returns
        -------
        sky : `np.ndarray` (bool dtype)
           The pixels that belong to the sky
        """

        # convolve?
        if self.convolve:
            con = convolution.convolve_fft(sci, self.kernel)
        else:
            con = sci

        # sigma thresholding for sources (ie. pix brighter than some limit)
        src = (con - mod) > (self.srcsigma * unc)

        # remove small objects
        if self.remove_small:
            src = morphology.remove_small_objects(src, min_size=self.minpix)

        # dilate
        if self.dilate:
            src = morphology.dilation(src, footprint=self.footprint)

        # return the sky pixels (ie those that are *NOT* sources)
        return np.logical_not(src)

    @background_processing(mastersky=True)
    def master(self, sci, hdr, unc, mod, gpx, img):
        r"""
        Function to fit a *single* master sky image to a WFSS image.

        The master-sky image is a two-dimensional model of the dispersed
        sky background.  Ideally, this image is scaled to match the background
        pixels in a dispersed image, however requires flagging all of the
        pixels that contain any additional signal (such as, but not limited to,
        astrophysical sources from any spectral order, cosmic rays,
        persistence or any type of bad pixels).  The masking is implemented
        via an iterative approach:

        0) initialize the background model as the 3-sigma clipped median
           (:math:`m`) of the pixels not flagged in the data-quality array
            and flag pixels that are

        .. math::
           \frac{{\cal I}-m}{{\cal U}} \leq n_{sig}

        where :math:`{\cal I}` and :math:`{\cal U}` are the science and
        uncertainty images, respectively.

        1) compute optimal scaling coefficient as

        .. math::
           \alpha = \frac{F_{OT}}{F_{TT}}

        where

        .. math::
           :nowrap:
           \begin{eqnarray}
             F_{OO} & = & \sum_{x,y\in s} \left(\frac{{\cal I}}{{\cal U}}\right)^2\\
             F_{OT} & = & \sum_{x,y\in s} \frac{{\cal I}}{{\cal U}}\frac{{\cal S}}{{\cal U}}\\
             F_{TT} & = & \sum_{x,y\in s} \left(\frac{{\cal S}}{{\cal U}}\right)^2\\
           \end{eqnarray}

        and :math:`s` is the collection of pixels that are neither flagged in
        the data-quality arrays nor above the background level.

        2) redefine the non-background pixels by testing:
        .. math::
           \frac{{\cal I}-\alpha{\cal S}}{{\cal U}} \leq n_{sig}

        3) go to step 1) until either the maximum number of iterations is
        reached or the fractional difference is less than the set tolerance
        (:math:`\epsilon`):

        .. math::
          |\alpha_{i-1} - \alpha_i| \leq \epsilon |\alpha_{i}|

        Parameters
        ----------
        data : str or `wfss.WFSS`
           Either a string that is the full path to a WFSS file or a
           `wfss.WFSS`.

        Returns
        -------
        outfile : str
           The name of the master-sky subtracted file.
        """
        # do inverse-variance weighting:
        sci2 = sci / np.maximum(unc, self.MINUNC)
        img2 = img / np.maximum(unc, self.MINUNC)

        # find the sky pixels
        sky = self.skypixels(sci, unc, mod)

        # start iteration
        npix = np.count_nonzero(sky)
        proceed = True
        it = 1
        while proceed:

            # find the good pixels
            g = np.logical_and(sky, gpx)
            s2 = sci2[g]
            i2 = img2[g]

            # compute some auxiliary variables for linear fitting
            # f_oo = np.sum(s2 * s2)
            f_ot = np.sum(s2 * i2)
            f_tt = np.sum(i2 * i2)

            # the scale facto
            alpha = f_ot / f_tt

            # the chi2 and best model
            # chi2 = F_oo-alpha * F_ot
            out = alpha * img

            # update the sky pixel mask
            sky = self.skypixels(sci, unc, out)

            # update iteration variables
            it += 1
            npix2 = np.count_nonzero(sky)
            proceed = (npix != npix2) and (it < self.maxiter)
            npix = npix2
            if not proceed:
                break

        if alpha < 0:
            msg = ('The expected sky is negative. This is usually because:',
                   '  1) the image is already background subtracted, or',
                   '  2) there is some catastrophic anamoly or large source')
            LOGGER.warning('\n'.join(msg))

        # update the header
        self.update_header(hdr)
        hdr.set('METHOD', value='master', comment='method')
        hdr.set('ALPHA', value=alpha,
                comment='Normalization of sky model')

        if it > self.maxiter:
            LOGGER.warning('maximum number iterations exceeded.')

        return out, np.logical_not(sky)

    @background_processing(mastersky=False)
    def constant(self, sci, hdr, unc, mod, gpx):
        r"""
        Function to fit a constant background to a WFSS image, which
        is taken as a sigma clipped median.

        Parameters
        ----------
        data : str or `wfss.WFSS`
           Either a string that is the full path to a WFSS file or a
           `wfss.WFSS`.

        Returns
        -------
        outfile : str
           The name of the master-sky subtracted file.
        """
        # find the initial sky pixels
        sky = self.skypixels(sci, unc, mod)
        npix = np.count_nonzero(sky)

        # initialize the iterations
        proceed = True
        it = 1
        while proceed:

            # find the good pixels
            g = np.logical_and(sky, gpx)

            # compute the 'average'
            ave, med, sig = sigma_clipped_stats(sci[g], sigma=self.skysigma)

            # re-find sky pixels
            sky = self.skypixels(sci, unc, med)

            # update the iteration values
            it += 1
            npix2 = np.count_nonzero(sky)
            proceed = (npix != npix2) and (it < self.maxiter)
            npix = npix2

        # the output image
        out = np.full_like(sci, med)

        # update the header
        self.update_header(hdr)
        hdr.set('METHOD', value='Constant', comment='method')
        hdr.set('SKYVAL', value=mod, comment='constant level')
        hdr.set('SKYITER', value=it, comment='number of iterations')

        return out, np.logical_not(sky)

    @background_processing(mastersky=False)
    def poly1d(self, sci, hdr, unc, mod, gpx, degree=2, filtwindow=51, filtorder=1):
        r"""
        Method to fit polynomials in the cross-dispersion axis and
        smooth with Savitzky-Golay in the dispersion axis.

        The algorithm iterates over the dispersion axis and fits polynomials
        in the cross dispersion axis.  The fitting is done with
        `astropy.models.FittingWithOutlierRejection`, which creates a
        temporary background model.  Since this model will have significant
        pixel-to-pixel noise, a perpendicular axis is iterated over with
        a Savtizky-Golay filter.

        Parameters
        ----------
        data : str or `wfss.WFSS`
           Either a string that is the full path to a WFSS file or a
           `wfss.WFSS`.

        degree : int, optional
           Order of the cross-dispersion polynomial.  Default is 2

        filtwindow : int, optional
           The window size of the Savitzky-Golay filter.  Default is 51

        filtorder : int, optional
           The polynomial order of the Savitzky-Golay filter, which is
           applied in the disperion axis.  Default is 1

        Returns
        -------
        outfile : str
           The name of the master-sky subtracted file.


        Notes
        -----
        Below we assume that :math:`\lambda` and :math:`\eta` are the
        dispersion and cross-dispersion axes, respectively.
        """
        sky = self.skypixels(sci, unc, mod)
        fitter = fitting.LinearLSQFitter()
        ofitter = fitting.FittingWithOutlierRemoval(fitter, sigma_clip,
                                                    sigma=self.outliersigma)

        # the output model
        out = np.zeros_like(sci, dtype=float)

        # set some slice objects
        # TODO: change these from lambdas to defs
        if self.dispaxis == 1:
            def loopdisp(lam):
                return (slice(None, None, None), lam)

            def loopcross(eta):
                return (eta, slice(None, None, None))
        elif self.dispaxis == 0:
            def loopcross(lam):
                return (slice(None, None, None), lam)

            def loopdisp(eta):
                return (eta, slice(None, None, None))

        # set up the iteration
        npix = np.count_nonzero(sky)
        proceed = True
        it = 1
        while proceed:

            # get estimate by fitting in cross dispersion axis
            eta = np.linspace(-1, 1, sci.shape[self.crossaxis], dtype=float)
            model = models.Polynomial1D(degree)
            for lam in range(sci.shape[self.dispaxis]):
                # get pixels in the cross dispersion axis
                xy = loopdisp(lam)

                # compute weights and do a fit
                w = np.logical_and(sky[xy], gpx[xy]) / unc[xy]**2
                pars, mask = ofitter(model, eta, sci[xy], weights=w)

                # update the model
                out[xy] = pars(eta)

            # smooth estimates in the dispersion axis
            for eta in range(sci.shape[self.crossaxis]):
                xy = loopcross(eta)
                out[xy] = savgol_filter(out[xy], filtwindow, filtorder,
                                        deriv=0, mode='nearest')

            # update sky pixels
            sky = self.skypixels(sci, unc, out)

            # update iteration variables
            it += 1
            npix2 = np.count_nonzero(sky)
            proceed = (npix > npix2) and (it < self.maxiter)
            npix = npix2

        # update the header
        self.update_header(hdr)
        hdr.set('METHOD', value='poly1d', comment='method')
        hdr.set('CROSSORD', value=degree,
                comment='Polynomial order in cross dispersion')
        hdr.set('FILTWIND', value=filtwindow,
                comment='Savitzky-Golay filter window size')
        hdr.set('FILTORD', value=filtorder,
                comment='Savitzky-Golay filter order')
        hdr.set('ITER', value=it, comment='number of iterations')
        hdr.set('NPIX', value=npix, comment='number of sky pixels')

        if it > self.maxiter:
            LOGGER.warning('maximum number iterations exceeded.')

        return out, np.logical_not(sky)

    def update_header(self, hdr):
        """
        Method to update an `astropy.fits.Header()` object

        Parameters
        ---------
        hdr : `astropy.fits.Header`
            The fits header to update
        """

        hdr.set('SKYCORR', value=True, comment='Master sky subtracted?')
        hdr.set('SKYNSIG', value=self.skysigma,
                comment='Nsigma for constant sky model')
        hdr.set('SRCNSIG', value=self.srcsigma,
                comment='Nsigma for thresholding sources')
        hdr.set('OUTNSIG', value=self.outliersigma,
                comment='Nsigma for astropy.model outlier rejection')
        hdr.set('MINPIX', value=self.minpix,
                comment='minimum number of pixels to be source')
        hdr.set('MAXITER', value=self.maxiter,
                comment='Max iterations for source flagging')
        headers.add_stanza(hdr, 'Background Subtraction', before='SKYNSIG')


if __name__ == '__main__':
    """
    plt.ion()
    fig = plt.figure()
    ax = fig.add_subplot(111)
    ax.imshow(out)
    fig.canvas.draw()
    fig.canvas.flush_events()
    plt.pause(0.1)
    """
    pass<|MERGE_RESOLUTION|>--- conflicted
+++ resolved
@@ -50,23 +50,6 @@
                     LOGGER.warning(msg)
                     return
 
-<<<<<<< HEAD
-=======
-                # check that this is *NOT* a subarray.  Eventually, we can
-                # excise the master sky image(s) and this check can be
-                # removed, but that is going to take a little more care.
-                # Specifically, the concerns will be which CCD/detector is
-                # the subarray on?  This affects the primary for-loop
-                # over the HDUL.  This shouldn't be too hard.
-                if mastersky and phdr.get('SUBARRAY', False):
-                    msg = f"Master-sky subtraction is not supported for subarrays: {filename}"
-                    LOGGER.knownissue(msg)
-                    return
-
-                # dummy variable for writing a new file
-                wrote = False
-
->>>>>>> 45768c3e
                 # look at each HDU
                 for hdu in hdul:
 
@@ -90,7 +73,6 @@
                             if mastersky:
                                 if isinstance(backfile, str) and os.path.exists(backfile):
                                     # get the model and check normalization
-<<<<<<< HEAD
                                     if phdr.get('SUBARRAY', False):
                                         # In the subarray case, we could have both CCDCHIP and
                                         # EXTVER both be 1, so we need to make sure we get the correct
@@ -108,14 +90,6 @@
 
                                     mod = fits.getdata(backfile, ('SKY', back_vers))
 
-                                a, m, s = sigma_clipped_stats(mod)
-                                if np.abs(a - 1) > 1e-2:
-                                    msg = (f'The master sky image ({backfile}) is '
-                                           f'unnormalized {a}. Results will be fine, '
-                                           f'but the units may not make sense.')
-=======
-                                    mod = fits.getdata(backfile, ('SKY', vers))
-
                                     a, m, s = sigma_clipped_stats(mod)
                                     if np.abs(a - 1) > 1e-2:
                                         msg = (f'The master sky image ({backfile}) is '
@@ -135,7 +109,6 @@
                                 else:
                                     msg = f'The master-sky image is invalid: {backfile}.  ' + \
                                         'No subtraction performed.'
->>>>>>> 45768c3e
                                     LOGGER.warning(msg)
                                     ret = 0.
                             else:
